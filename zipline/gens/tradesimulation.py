#
# Copyright 2015 Quantopian, Inc.
#
# Licensed under the Apache License, Version 2.0 (the "License");
# you may not use this file except in compliance with the License.
# You may obtain a copy of the License at
#
#     http://www.apache.org/licenses/LICENSE-2.0
#
# Unless required by applicable law or agreed to in writing, software
# distributed under the License is distributed on an "AS IS" BASIS,
# WITHOUT WARRANTIES OR CONDITIONS OF ANY KIND, either express or implied.
# See the License for the specific language governing permissions and
# limitations under the License.
<<<<<<< HEAD
from contextlib2 import ExitStack
from logbook import Logger, Processor
from pandas.tslib import normalize_date
from zipline.protocol import BarData
from zipline.utils.api_support import ZiplineAPI

from zipline.gens.sim_engine import (
    BAR,
    DAY_START,
    DAY_END,
    MINUTE_END
=======
from datetime import timedelta
from itertools import takewhile

from contextlib2 import ExitStack
from logbook import Logger, Processor
from pandas.tslib import normalize_date

from zipline.errors import SidsNotFound
from zipline.finance.trading import NoFurtherDataError
from zipline.protocol import (
    BarData,
    DATASOURCE_TYPE,
    Event,
    SIDData,
>>>>>>> 214b3b65
)
from zipline.utils.api_support import ZiplineAPI
from zipline.utils.data import SortedDict

log = Logger('Trade Simulation')


class AlgorithmSimulator(object):

    EMISSION_TO_PERF_KEY_MAP = {
        'minute': 'minute_perf',
        'daily': 'daily_perf'
    }

    def __init__(self, algo, sim_params, data_portal, clock, benchmark_source):

        # ==============
        # Simulation
        # Param Setup
        # ==============
        self.sim_params = sim_params
        self.env = algo.trading_environment
        self.data_portal = data_portal

        # ==============
        # Algo Setup
        # ==============
        self.algo = algo
        self.algo_start = normalize_date(self.sim_params.first_open)

        # ==============
        # Snapshot Setup
        # ==============

        _day = timedelta(days=1)

        def _get_removal_date(sid,
                              finder=self.env.asset_finder,
                              default=self.sim_params.last_close + _day):
            """
            Get the date of the morning on which we should remove an asset from
            data.

            If we don't have an auto_close_date, this is just the end of the
            simulation.

            If we have an auto_close_date, then we remove assets from data on
            max(asset.auto_close_date, asset.end_date + timedelta(days=1))

            We hold assets at least until auto_close_date because up until that
            date the user might still hold positions or have open orders in an
            expired asset.

            We hold assets at least until end_date + 1, because an asset
            continues trading until the **end** of its end_date.  Even if an
            asset auto-closed before the end_date (say, because Interactive
            Brokers clears futures positions prior the actual notice or
            expiration), there may still be trades arriving that represent
            signals for other assets that are still tradeable. (Particularly in
            the futures case, trading in the final days of a contract are
            likely relevant for trading the next contract on the same future
            chain.)
            """
            try:
                asset = finder.retrieve_asset(sid)
            except ValueError:
                # Handle sid not an int, such as from a custom source.
                # So that they don't compare equal to other sids, and we'd
                # blow up comparing strings to ints, let's give them unique
                # close dates.
                return default + timedelta(microseconds=id(sid))
            except SidsNotFound:
                return default

            auto_close_date = asset.auto_close_date
            if auto_close_date is None:
                # If we don't have an auto_close_date, we never remove an asset
                # from the user's portfolio.
                return default

            end_date = asset.end_date
            if end_date is None:
                # If we have an auto_close_date but not an end_date, clear the
                # asset from data when we clear positions/orders.
                return auto_close_date

            # If we have both, make close once we're on or after the
            # auto_close_date, and strictly after the end_date.
            # See docstring above for an explanation of this logic.
            return max(auto_close_date, end_date + _day)

        self._get_removal_date = _get_removal_date

        # The algorithm's data as of our most recent event.
<<<<<<< HEAD
        # We want an object that will have empty objects as default
        # values on missing keys.
        self.current_data = self._create_bar_data()
=======
        # Maintain sids in order by asset close date, so that we can more
        # efficiently remove them when their times come...
        self.current_data = BarData(SortedDict(self._get_removal_date))
>>>>>>> 214b3b65

        # We don't have a datetime for the current snapshot until we
        # receive a message.
        self.simulation_dt = None
        self.previous_dt = self.algo_start

        self.clock = clock

        self.benchmark_source = benchmark_source

        # =============
        # Logging Setup
        # =============

        # Processor function for injecting the algo_dt into
        # user prints/logs.
        def inject_algo_dt(record):
            if 'algo_dt' not in record.extra:
                record.extra['algo_dt'] = self.simulation_dt
        self.processor = Processor(inject_algo_dt)

    def get_simulation_dt(self):
        return self.simulation_dt

    def _create_bar_data(self):
        return BarData(
            data_portal=self.data_portal,
            simulation_dt_func=self.get_simulation_dt,
            data_frequency=self.sim_params.data_frequency,
        )

    def transform(self):
        """
        Main generator work loop.
        """
        algo = self.algo
        algo.data_portal = self.data_portal
        handle_data = algo.event_manager.handle_data
        current_data = self.current_data

        data_portal = self.data_portal

        # can't cache a pointer to algo.perf_tracker because we're not
        # guaranteed that the algo doesn't swap out perf trackers during
        # its lifetime.
        # likewise, we can't cache a pointer to the blotter.

        algo.perf_tracker.position_tracker.data_portal = data_portal

        def every_bar(dt_to_use):
            # called every tick (minute or day).

            self.simulation_dt = dt_to_use
            algo.on_dt_changed(dt_to_use)

            blotter = algo.blotter
            perf_tracker = algo.perf_tracker

            # handle any transactions and commissions coming out new orders
            # placed in the last bar
            new_transactions, new_commissions = \
                blotter.get_transactions(current_data)

            for transaction in new_transactions:
                perf_tracker.process_transaction(transaction)

                # since this order was modified, record it
                order = blotter.orders[transaction.order_id]
                perf_tracker.process_order(order)

            if new_commissions:
                for commission in new_commissions:
                    perf_tracker.process_commission(commission)

            handle_data(algo, current_data, dt_to_use)

            # grab any new orders from the blotter, then clear the list.
            # this includes cancelled orders.
            new_orders = blotter.new_orders
            blotter.new_orders = []

            # if we have any new orders, record them so that we know
            # in what perf period they were placed.
            if new_orders:
                for new_order in new_orders:
                    perf_tracker.process_order(new_order)

            self.algo.portfolio_needs_update = True
            self.algo.account_needs_update = True
            self.algo.performance_needs_update = True

        def once_a_day(midnight_dt):
            # set all the timestamps
            self.simulation_dt = midnight_dt
            algo.on_dt_changed(midnight_dt)

            # call before trading start
            algo.before_trading_start(current_data)

            perf_tracker = algo.perf_tracker

            # handle any splits that impact any positions or any open orders.
            sids_we_care_about = \
                list(set(list(perf_tracker.position_tracker.positions.keys()) +
                         list(algo.blotter.open_orders.keys())))

            if len(sids_we_care_about) > 0:
                splits = data_portal.get_splits(sids_we_care_about,
                                                midnight_dt)
                if len(splits) > 0:
                    algo.blotter.process_splits(splits)
                    perf_tracker.position_tracker.handle_splits(splits)

        def handle_benchmark(date):
            algo.perf_tracker.all_benchmark_returns[date] = \
                self.benchmark_source.get_value(date)

        with ExitStack() as stack:
            stack.enter_context(self.processor)
            stack.enter_context(ZiplineAPI(self.algo))
            for dt, action in self.clock:
                if action == BAR:
                    every_bar(dt)
                elif action == DAY_START:
                    once_a_day(dt)
                elif action == DAY_END:
                    # End of the day.
                    handle_benchmark(normalize_date(dt))

                    yield self._get_daily_message(dt, algo, algo.perf_tracker)
                elif action == MINUTE_END:
                    handle_benchmark(dt)
                    minute_msg, daily_msg = \
                        self._get_minute_message(dt, algo, algo.perf_tracker)

                    yield minute_msg

                    if daily_msg:
                        yield daily_msg

        risk_message = algo.perf_tracker.handle_simulation_end()
        yield risk_message

    @staticmethod
    def _get_daily_message(dt, algo, perf_tracker):
        """
        Get a perf message for the given datetime.
        """
        perf_message = perf_tracker.handle_market_close_daily(dt)
        perf_message['daily_perf']['recorded_vars'] = algo.recorded_vars
        return perf_message

    @staticmethod
    def _get_minute_message(dt, algo, perf_tracker):
        """
        Get a perf message for the given datetime.
        """
        rvars = algo.recorded_vars

<<<<<<< HEAD
        minute_message, daily_message = perf_tracker.handle_minute_close(dt)
        minute_message['minute_perf']['recorded_vars'] = rvars

        if daily_message:
            daily_message["daily_perf"]["recorded_vars"] = rvars
=======
    def _call_before_trading_start(self, dt):
        dt = normalize_date(dt)
        self.simulation_dt = dt
        self.on_dt_changed(dt)

        self._cleanup_expired_assets(dt, self.current_data, self.algo.blotter)

        self.algo.before_trading_start(self.current_data)

    def _cleanup_expired_assets(self, dt, current_data, algo_blotter):
        """
        Clear out any assets that have expired before starting a new sim day.

        Performs three functions:

        1. Finds all assets for which we have open orders and clears any
           orders whose assets are on or after their auto_close_date.

        2. Finds all assets for which we have positions and generates
           close_position events for any assets that have reached their
           auto_close_date.

        3. Finds and removes from data all sids for which
           _get_removal_date(sid) <= dt.
        """
        algo = self.algo
        expired = list(takewhile(
            lambda asset_id: self._get_removal_date(asset_id) <= dt,
            self.current_data
        ))
        for sid in expired:
            try:
                del self.current_data[sid]
            except KeyError:
                continue

        def create_close_position_event(asset):
            event = Event({
                'dt': dt,
                'type': DATASOURCE_TYPE.CLOSE_POSITION,
                'sid': asset.sid,
            })
            return event

        def past_auto_close_date(asset):
            acd = asset.auto_close_date
            return acd is not None and acd <= dt

        # Remove positions in any sids that have reached their auto_close date.
        to_clear = []
        finder = algo.asset_finder
        perf_tracker = algo.perf_tracker
        nonempty_position_assets = finder.retrieve_all(
            # get_nonempty_position_sids us just the non-empty positions, and
            # also avoids an unnecessary re-compuation of the portfolio.
            perf_tracker.position_tracker.get_nonempty_position_sids()
        )
        for asset in nonempty_position_assets:
            if past_auto_close_date(asset):
                to_clear.append(asset)
        for close_event in map(create_close_position_event, to_clear):
            perf_tracker.process_close_position(close_event)

        # Remove open orders for any sids that have reached their
        # auto_close_date.
        blotter = algo.blotter
        to_cancel = []
        for asset in blotter.open_orders:
            if past_auto_close_date(asset):
                to_cancel.append(asset)
        for asset in to_cancel:
            blotter.cancel_all(asset)

    def on_dt_changed(self, dt):
        if self.algo.datetime != dt:
            self.algo.on_dt_changed(dt)
>>>>>>> 214b3b65

        return minute_message, daily_message<|MERGE_RESOLUTION|>--- conflicted
+++ resolved
@@ -12,7 +12,6 @@
 # WITHOUT WARRANTIES OR CONDITIONS OF ANY KIND, either express or implied.
 # See the License for the specific language governing permissions and
 # limitations under the License.
-<<<<<<< HEAD
 from contextlib2 import ExitStack
 from logbook import Logger, Processor
 from pandas.tslib import normalize_date
@@ -24,25 +23,7 @@
     DAY_START,
     DAY_END,
     MINUTE_END
-=======
-from datetime import timedelta
-from itertools import takewhile
-
-from contextlib2 import ExitStack
-from logbook import Logger, Processor
-from pandas.tslib import normalize_date
-
-from zipline.errors import SidsNotFound
-from zipline.finance.trading import NoFurtherDataError
-from zipline.protocol import (
-    BarData,
-    DATASOURCE_TYPE,
-    Event,
-    SIDData,
->>>>>>> 214b3b65
 )
-from zipline.utils.api_support import ZiplineAPI
-from zipline.utils.data import SortedDict
 
 log = Logger('Trade Simulation')
 
@@ -74,75 +55,10 @@
         # Snapshot Setup
         # ==============
 
-        _day = timedelta(days=1)
-
-        def _get_removal_date(sid,
-                              finder=self.env.asset_finder,
-                              default=self.sim_params.last_close + _day):
-            """
-            Get the date of the morning on which we should remove an asset from
-            data.
-
-            If we don't have an auto_close_date, this is just the end of the
-            simulation.
-
-            If we have an auto_close_date, then we remove assets from data on
-            max(asset.auto_close_date, asset.end_date + timedelta(days=1))
-
-            We hold assets at least until auto_close_date because up until that
-            date the user might still hold positions or have open orders in an
-            expired asset.
-
-            We hold assets at least until end_date + 1, because an asset
-            continues trading until the **end** of its end_date.  Even if an
-            asset auto-closed before the end_date (say, because Interactive
-            Brokers clears futures positions prior the actual notice or
-            expiration), there may still be trades arriving that represent
-            signals for other assets that are still tradeable. (Particularly in
-            the futures case, trading in the final days of a contract are
-            likely relevant for trading the next contract on the same future
-            chain.)
-            """
-            try:
-                asset = finder.retrieve_asset(sid)
-            except ValueError:
-                # Handle sid not an int, such as from a custom source.
-                # So that they don't compare equal to other sids, and we'd
-                # blow up comparing strings to ints, let's give them unique
-                # close dates.
-                return default + timedelta(microseconds=id(sid))
-            except SidsNotFound:
-                return default
-
-            auto_close_date = asset.auto_close_date
-            if auto_close_date is None:
-                # If we don't have an auto_close_date, we never remove an asset
-                # from the user's portfolio.
-                return default
-
-            end_date = asset.end_date
-            if end_date is None:
-                # If we have an auto_close_date but not an end_date, clear the
-                # asset from data when we clear positions/orders.
-                return auto_close_date
-
-            # If we have both, make close once we're on or after the
-            # auto_close_date, and strictly after the end_date.
-            # See docstring above for an explanation of this logic.
-            return max(auto_close_date, end_date + _day)
-
-        self._get_removal_date = _get_removal_date
-
         # The algorithm's data as of our most recent event.
-<<<<<<< HEAD
         # We want an object that will have empty objects as default
         # values on missing keys.
         self.current_data = self._create_bar_data()
-=======
-        # Maintain sids in order by asset close date, so that we can more
-        # efficiently remove them when their times come...
-        self.current_data = BarData(SortedDict(self._get_removal_date))
->>>>>>> 214b3b65
 
         # We don't have a datetime for the current snapshot until we
         # receive a message.
@@ -302,89 +218,10 @@
         """
         rvars = algo.recorded_vars
 
-<<<<<<< HEAD
         minute_message, daily_message = perf_tracker.handle_minute_close(dt)
         minute_message['minute_perf']['recorded_vars'] = rvars
 
         if daily_message:
             daily_message["daily_perf"]["recorded_vars"] = rvars
-=======
-    def _call_before_trading_start(self, dt):
-        dt = normalize_date(dt)
-        self.simulation_dt = dt
-        self.on_dt_changed(dt)
-
-        self._cleanup_expired_assets(dt, self.current_data, self.algo.blotter)
-
-        self.algo.before_trading_start(self.current_data)
-
-    def _cleanup_expired_assets(self, dt, current_data, algo_blotter):
-        """
-        Clear out any assets that have expired before starting a new sim day.
-
-        Performs three functions:
-
-        1. Finds all assets for which we have open orders and clears any
-           orders whose assets are on or after their auto_close_date.
-
-        2. Finds all assets for which we have positions and generates
-           close_position events for any assets that have reached their
-           auto_close_date.
-
-        3. Finds and removes from data all sids for which
-           _get_removal_date(sid) <= dt.
-        """
-        algo = self.algo
-        expired = list(takewhile(
-            lambda asset_id: self._get_removal_date(asset_id) <= dt,
-            self.current_data
-        ))
-        for sid in expired:
-            try:
-                del self.current_data[sid]
-            except KeyError:
-                continue
-
-        def create_close_position_event(asset):
-            event = Event({
-                'dt': dt,
-                'type': DATASOURCE_TYPE.CLOSE_POSITION,
-                'sid': asset.sid,
-            })
-            return event
-
-        def past_auto_close_date(asset):
-            acd = asset.auto_close_date
-            return acd is not None and acd <= dt
-
-        # Remove positions in any sids that have reached their auto_close date.
-        to_clear = []
-        finder = algo.asset_finder
-        perf_tracker = algo.perf_tracker
-        nonempty_position_assets = finder.retrieve_all(
-            # get_nonempty_position_sids us just the non-empty positions, and
-            # also avoids an unnecessary re-compuation of the portfolio.
-            perf_tracker.position_tracker.get_nonempty_position_sids()
-        )
-        for asset in nonempty_position_assets:
-            if past_auto_close_date(asset):
-                to_clear.append(asset)
-        for close_event in map(create_close_position_event, to_clear):
-            perf_tracker.process_close_position(close_event)
-
-        # Remove open orders for any sids that have reached their
-        # auto_close_date.
-        blotter = algo.blotter
-        to_cancel = []
-        for asset in blotter.open_orders:
-            if past_auto_close_date(asset):
-                to_cancel.append(asset)
-        for asset in to_cancel:
-            blotter.cancel_all(asset)
-
-    def on_dt_changed(self, dt):
-        if self.algo.datetime != dt:
-            self.algo.on_dt_changed(dt)
->>>>>>> 214b3b65
 
         return minute_message, daily_message